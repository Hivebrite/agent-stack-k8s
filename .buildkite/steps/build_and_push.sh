--- conflicted
+++ resolved
@@ -19,10 +19,6 @@
 helm package ./charts/agent-stack-k8s --app-version "$version" -d dist --version "$version"
 
 echo --- :helm: Pushing helm chart to ghcr.io
-<<<<<<< HEAD
-helm push ./dist/agent-stack-k8s-*.tgz "$helm_image"
+helm push ./dist/agent-stack-k8s-*.tgz "$helm_repo"
 
-buildkite-agent annotate "Version: $version of the helm chart has been pushed to $helm_image/agent-stack-k8s:$version"
-=======
-helm push ./dist/agent-stack-k8s-*.tgz ${helm_repo}
->>>>>>> 9aadf64f
+buildkite-agent annotate "Version: $version of the helm chart has been pushed to $helm_repo/agent-stack-k8s:$version"