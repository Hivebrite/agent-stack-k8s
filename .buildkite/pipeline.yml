failure-spec: &failure-spec
  restartPolicy: OnFailure
  containers:
    - name: ${BUILDKITE_PIPELINE_SLUG}-${BUILDKITE_BUILD_NUMBER}-${BUILDKITE_STEP_ID}-failure
      image: deftinc/failwhale
      command: ["/app/entrypoint.sh"]
      resources:
        requests:
          cpu: "0.25"
          memory: "250Mi"
        limits:
          cpu: "0.25"
          memory: "250Mi"

success-spec: &success-spec
  restartPolicy: OnFailure
  containers:
    - name: ${BUILDKITE_PIPELINE_SLUG}-${BUILDKITE_BUILD_NUMBER}-${BUILDKITE_STEP_ID}-success
      image: deftinc/winpenguin
      command: ["/app/entrypoint.sh"]
      resources:
        requests:
          cpu: "0.25"
          memory: "250Mi"
        limits:
          cpu: "0.25"
          memory: "250Mi"

source-spec: &source-spec
  restartPolicy: OnFailure
  containers:
    - name: ${BUILDKITE_PIPELINE_SLUG}-${BUILDKITE_BUILD_NUMBER}-${BUILDKITE_STEP_ID}-source
      image: deftinc/lawyer_lion
      command: ["/app/entrypoint.sh"]
      resources:
        requests:
          cpu: "0.25"
          memory: "250Mi"
        limits:
          cpu: "0.25"
          memory: "250Mi"

busy-spec: &busy-spec
  restartPolicy: OnFailure
  containers:
    - name: ${BUILDKITE_PIPELINE_SLUG}-${BUILDKITE_BUILD_NUMBER}-${BUILDKITE_STEP_ID}-busy
      image: deftinc/busy_beaver
      command: ["/app/entrypoint.sh"]
      resources:
        requests:
          cpu: "0.25"
          memory: "250Mi"
        limits:
          cpu: "0.25"
          memory: "250Mi"

steps:
  - label: "Consulting my :crystal_ball: thats inside my :k8s: pod"
    env:
      BUILDKITE_PLUGINS_ALWAYS_CLONE_FRESH: "true"
    plugins:
<<<<<<< HEAD
      - k8s-job#phw-add-code-mount:
          pod-spec: *source-spec
          mount-source: true
          cleanup: false
=======
      - k8s-job#phw-add-annotations:
          cleanup: false
          pod-spec: *success-spec
          metadata:
            annotations:
              foo: bar
              bar: baz
>>>>>>> a552c729
<|MERGE_RESOLUTION|>--- conflicted
+++ resolved
@@ -59,17 +59,9 @@
     env:
       BUILDKITE_PLUGINS_ALWAYS_CLONE_FRESH: "true"
     plugins:
-<<<<<<< HEAD
-      - k8s-job#phw-add-code-mount:
+      - k8s-job
           pod-spec: *source-spec
           mount-source: true
-          cleanup: false
-=======
-      - k8s-job#phw-add-annotations:
-          cleanup: false
-          pod-spec: *success-spec
-          metadata:
-            annotations:
-              foo: bar
-              bar: baz
->>>>>>> a552c729
+          annotations:
+            foo: bar
+            bar: baz